--- conflicted
+++ resolved
@@ -1591,26 +1591,6 @@
             cursor = self._control.textCursor()
             return cursor.columnNumber() - len(prompt)
 
-<<<<<<< HEAD
-    def _get_prompt_position(self):
-        """ Returns the position of the prompt.
-=======
-    def _get_input_buffer_cursor_position_in_block(self):
-        """ Returns the position of the cursor in the block. Returns -1 if 
-            there is no prompt.
->>>>>>> 15a1999c
-        """
-        prompt = self._get_input_buffer_cursor_prompt()
-        if prompt is None:
-            return -1
-        else:
-<<<<<<< HEAD
-            return len(prompt)
-=======
-            cursor = self._control.textCursor()
-            return cursor.positionInBlock()
->>>>>>> 15a1999c
-
     def _get_input_buffer_cursor_line(self):
         """ Returns the text of the line of the input buffer that contains the
             cursor, or None if there is no such line.
